--- conflicted
+++ resolved
@@ -35,11 +35,8 @@
     And I set the field "Message" to "An awesome message" in the app
     And I press "Post to forum" in the app
     Then I should see "My happy subject"
-<<<<<<< HEAD
-=======
     And I press "My happy subject" in the app
     And I should see "An awesome message"
->>>>>>> e507dd41
 
     @app_from3.7
     Scenario: Student posts a reply
