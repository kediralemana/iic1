// (C) Copyright 2015 Martin Dougiamas
//
// Licensed under the Apache License, Version 2.0 (the "License");
// you may not use this file except in compliance with the License.
// You may obtain a copy of the License at
//
//     http://www.apache.org/licenses/LICENSE-2.0
//
// Unless required by applicable law or agreed to in writing, software
// distributed under the License is distributed on an "AS IS" BASIS,
// WITHOUT WARRANTIES OR CONDITIONS OF ANY KIND, either express or implied.
// See the License for the specific language governing permissions and
// limitations under the License.

angular.module('mm.core.course')

/**
 * Sections view controller.
 *
 * @module mm.core.course
 * @ngdoc controller
 * @name mmCourseSectionsCtrl
 */
.controller('mmCourseSectionsCtrl', function($mmCourse, $mmUtil, $scope, $stateParams, $translate, $mmCourseHelper, $mmEvents,
<<<<<<< HEAD
            $mmSite, $mmCoursePrefetchDelegate, $mmCourses, $q, mmCoreCourseAllSectionsId, mmCoreEventSectionStatusChanged) {
    var courseid = $stateParams.courseid;
=======
            $mmSite, $mmCoursePrefetchDelegate, $ionicHistory, $ionicPlatform, mmCoreCourseAllSectionsId,
            mmCoreEventSectionStatusChanged) {
    var course = $stateParams.course,
        courseid = course.id;
>>>>>>> 3beb37f2

    $scope.courseid = courseid;

    function loadSections(refresh) {
        // Get full course data. If not refreshing we'll try to get it from cache to speed up the response.
        return $mmCourses.getUserCourse(courseid).then(function(course) {
            $scope.fullname = course.fullname;
            // Get the sections.
            return $mmCourse.getSections(courseid).then(function(sections) {
                // Add a fake first section (all sections).
                return $translate('mm.course.allsections').then(function(str) {
                    // Adding fake first section.
                    var result = [{
                        name: str,
                        id: mmCoreCourseAllSectionsId
                    }].concat(sections);

<<<<<<< HEAD
                    // Calculate status of the sections.
                    return $mmCourseHelper.calculateSectionsStatus(result, true, refresh).catch(function() {
                        // Ignore errors (shouldn't happen).
                    }).then(function(downloadpromises) {
                        // If we restored any download we'll recalculate the status once all of them have finished.
                        if (downloadpromises && downloadpromises.length) {
                            $mmUtil.allPromises(downloadpromises).catch(function() {
                                if (!$scope.$$destroyed) {
                                    $mmUtil.showErrorModal('mm.course.errordownloadingsection', true);
                                }
                            }).finally(function() {
                                if (!$scope.$$destroyed) {
                                    // Recalculate the status.
                                    $mmCourseHelper.calculateSectionsStatus($scope.sections, false);
                                }
                            });
                        }
                    }).finally(function() {
                        // Show the sections even if some calculation fails (it shouldn't).
                        $scope.sections = result;
                    });
=======
                // Calculate status of the sections.
                return $mmCourseHelper.calculateSectionsStatus(result, courseid, true, refresh).then(function(downloadpromises) {
                    // If we restored any download we'll recalculate the status once all of them have finished.
                    if (downloadpromises && downloadpromises.length) {
                        $mmUtil.allPromises(downloadpromises).catch(function() {
                            if (!$scope.$$destroyed) {
                                $mmUtil.showErrorModal('mm.course.errordownloadingsection', true);
                            }
                        }).finally(function() {
                            if (!$scope.$$destroyed) {
                                // Recalculate the status.
                                $mmCourseHelper.calculateSectionsStatus($scope.sections, courseid, false);
                            }
                        });
                    }
                }).finally(function() {
                    // Show the sections even if some calculation fails (it shouldn't).
                    $scope.sections = result;
>>>>>>> 3beb37f2
                });
            });
        }).catch(function(error) {
            if (error) {
                $mmUtil.showErrorModal(error);
            } else {
                $mmUtil.showErrorModal('mm.course.couldnotloadsections', true);
            }
        });
    }

    // Prefetch a section. The second parameter indicates if the prefetch was started manually (true)
    // or it was automatically started because all modules are being downloaded (false).
    function prefetch(section, manual) {
        $mmCourseHelper.prefetch(section, courseid, $scope.sections).catch(function() {
            // Don't show error message if scope is destroyed or it's an automatic download but we aren't in this state.
            if ($scope.$$destroyed) {
                return;
            }

            var current = $ionicHistory.currentStateName(),
                isCurrent = ($ionicPlatform.isTablet() && current == 'site.mm_course.mm_course-section') ||
                            (!$ionicPlatform.isTablet() && current == 'site.mm_course');
            if (!manual && !isCurrent) {
                return;
            }

            $mmUtil.showErrorModal('mm.course.errordownloadingsection', true);
        }).finally(function() {
            if (!$scope.$$destroyed) {
                // Recalculate the status.
                $mmCourseHelper.calculateSectionsStatus($scope.sections, courseid, false);
            }
        });
    }

    $scope.doRefresh = function() {
        var promises = [];
        promises.push($mmCourses.invalidateUserCourses());
        promises.push($mmCourse.invalidateSections(courseid));

        $q.all(promises).finally(function() {
            loadSections(true).finally(function() {
                $scope.$broadcast('scroll.refreshComplete');
            });
        });
    };

    $scope.prefetch = function(e, section) {
        e.preventDefault();
        e.stopPropagation();

        $mmCourseHelper.confirmDownloadSize(courseid, section, $scope.sections).then(function() {
            prefetch(section, true);
        });
    };

    loadSections().finally(function() {
        $scope.sectionsLoaded = true;
    });

    // Listen for section status changes.
    var statusObserver = $mmEvents.on(mmCoreEventSectionStatusChanged, function(data) {
        if ($scope.sections && $scope.sections.length && data.siteid === $mmSite.getId() && !$scope.$$destroyed && data.sectionid) {
            // Check if the affected section is being downloaded. If so, we don't update section status
            // because it'll already be updated when the download finishes.
            if ($mmCoursePrefetchDelegate.isBeingDownloaded($mmCourseHelper.getSectionDownloadId({id: data.sectionid}))) {
                return;
            }

            // Recalculate the status.
            $mmCourseHelper.calculateSectionsStatus($scope.sections, courseid, false).then(function() {
                var section;
                angular.forEach($scope.sections, function(s) {
                    if (s.id === data.sectionid) {
                        section = s;
                    }
                });
                if (section) {
                    var downloadid = $mmCourseHelper.getSectionDownloadId(section);
                    if (section.isDownloading && !$mmCoursePrefetchDelegate.isBeingDownloaded(downloadid)) {
                        // All the modules are now downloading, set a download all promise.
                        prefetch(section, false);
                    }
                }
            });
        }
    });

    $scope.$on('$destroy', function() {
        statusObserver && statusObserver.off && statusObserver.off();
    });
});<|MERGE_RESOLUTION|>--- conflicted
+++ resolved
@@ -22,15 +22,9 @@
  * @name mmCourseSectionsCtrl
  */
 .controller('mmCourseSectionsCtrl', function($mmCourse, $mmUtil, $scope, $stateParams, $translate, $mmCourseHelper, $mmEvents,
-<<<<<<< HEAD
-            $mmSite, $mmCoursePrefetchDelegate, $mmCourses, $q, mmCoreCourseAllSectionsId, mmCoreEventSectionStatusChanged) {
+            $mmSite, $mmCoursePrefetchDelegate, $mmCourses, $q, $ionicHistory, $ionicPlatform, mmCoreCourseAllSectionsId,
+            mmCoreEventSectionStatusChanged) {
     var courseid = $stateParams.courseid;
-=======
-            $mmSite, $mmCoursePrefetchDelegate, $ionicHistory, $ionicPlatform, mmCoreCourseAllSectionsId,
-            mmCoreEventSectionStatusChanged) {
-    var course = $stateParams.course,
-        courseid = course.id;
->>>>>>> 3beb37f2
 
     $scope.courseid = courseid;
 
@@ -48,9 +42,8 @@
                         id: mmCoreCourseAllSectionsId
                     }].concat(sections);
 
-<<<<<<< HEAD
                     // Calculate status of the sections.
-                    return $mmCourseHelper.calculateSectionsStatus(result, true, refresh).catch(function() {
+                    return $mmCourseHelper.calculateSectionsStatus(result, courseid, true, refresh).catch(function() {
                         // Ignore errors (shouldn't happen).
                     }).then(function(downloadpromises) {
                         // If we restored any download we'll recalculate the status once all of them have finished.
@@ -62,7 +55,7 @@
                             }).finally(function() {
                                 if (!$scope.$$destroyed) {
                                     // Recalculate the status.
-                                    $mmCourseHelper.calculateSectionsStatus($scope.sections, false);
+                                    $mmCourseHelper.calculateSectionsStatus($scope.sections, courseid, false);
                                 }
                             });
                         }
@@ -70,26 +63,6 @@
                         // Show the sections even if some calculation fails (it shouldn't).
                         $scope.sections = result;
                     });
-=======
-                // Calculate status of the sections.
-                return $mmCourseHelper.calculateSectionsStatus(result, courseid, true, refresh).then(function(downloadpromises) {
-                    // If we restored any download we'll recalculate the status once all of them have finished.
-                    if (downloadpromises && downloadpromises.length) {
-                        $mmUtil.allPromises(downloadpromises).catch(function() {
-                            if (!$scope.$$destroyed) {
-                                $mmUtil.showErrorModal('mm.course.errordownloadingsection', true);
-                            }
-                        }).finally(function() {
-                            if (!$scope.$$destroyed) {
-                                // Recalculate the status.
-                                $mmCourseHelper.calculateSectionsStatus($scope.sections, courseid, false);
-                            }
-                        });
-                    }
-                }).finally(function() {
-                    // Show the sections even if some calculation fails (it shouldn't).
-                    $scope.sections = result;
->>>>>>> 3beb37f2
                 });
             });
         }).catch(function(error) {
