// (C) Copyright 2015 Moodle Pty Ltd.
//
// Licensed under the Apache License, Version 2.0 (the "License");
// you may not use this file except in compliance with the License.
// You may obtain a copy of the License at
//
//     http://www.apache.org/licenses/LICENSE-2.0
//
// Unless required by applicable law or agreed to in writing, software
// distributed under the License is distributed on an "AS IS" BASIS,
// WITHOUT WARRANTIES OR CONDITIONS OF ANY KIND, either express or implied.
// See the License for the specific language governing permissions and
// limitations under the License.

import { Injectable } from '@angular/core';
import { CoreLangProvider } from '../lang';
import { CoreTextUtilsProvider } from './text';

/*
 * "Utils" service with helper functions for URLs.
 */
@Injectable()
export class CoreUrlUtilsProvider {

    constructor(private langProvider: CoreLangProvider, private textUtils: CoreTextUtilsProvider) { }

    /**
     * Add or remove 'www' from a URL. The url needs to have http or https protocol.
     *
     * @param url URL to modify.
     * @return Modified URL.
     */
    addOrRemoveWWW(url: string): string {
        if (url) {
            if (url.match(/http(s)?:\/\/www\./)) {
                // Already has www. Remove it.
                url = url.replace('www.', '');
            } else {
                url = url.replace('https://', 'https://www.');
                url = url.replace('http://', 'http://www.');
            }
        }

        return url;
    }

    /**
     * Add params to a URL.
     *
     * @param url URL to add the params to.
     * @param params Object with the params to add.
     * @param anchor Anchor text if needed.
     * @param boolToNumber Whether to convert bools to 1 or 0.
     * @return URL with params.
     */
    addParamsToUrl(url: string, params?: {[key: string]: any}, anchor?: string, boolToNumber?: boolean): string {
        let separator = url.indexOf('?') != -1 ? '&' : '?';

        for (const key in params) {
            let value = params[key];

            if (boolToNumber && typeof value == 'boolean') {
                // Convert booleans to 1 or 0.
                value = value ? 1 : 0;
            }

            // Ignore objects.
            if (typeof value != 'object') {
                url += separator + key + '=' + value;
                separator = '&';
            }
        }

        if (anchor) {
            url += '#' + anchor;
        }

        return url;
    }

    /**
     * Given a URL and a text, return an HTML link.
     *
     * @param url URL.
     * @param text Text of the link.
     * @return Link.
     */
    buildLink(url: string, text: string): string {
        return '<a href="' + url + '">' + text + '</a>';
    }

    /**
     * Check whether we can use tokenpluginfile.php endpoint for a certain URL.
     *
     * @param url URL to check.
     * @param siteUrl The URL of the site the URL belongs to.
     * @param accessKey User access key for tokenpluginfile.
     * @return Whether tokenpluginfile.php can be used.
     */
    canUseTokenPluginFile(url: string, siteUrl: string, accessKey?: string): boolean {
        // Do not use tokenpluginfile if site doesn't use slash params, the URL doesn't work.
        // Also, only use it for "core" pluginfile endpoints. Some plugins can implement their own endpoint (like customcert).
        return accessKey && !url.match(/[\&?]file=/) && (
                url.indexOf(this.textUtils.concatenatePaths(siteUrl, 'pluginfile.php')) === 0 ||
                url.indexOf(this.textUtils.concatenatePaths(siteUrl, 'webservice/pluginfile.php')) === 0);
    }

    /**
     * Extracts the parameters from a URL and stores them in an object.
     *
     * @param url URL to treat.
     * @return Object with the params.
     */
    extractUrlParams(url: string): any {
        const regex = /[?&]+([^=&]+)=?([^&]*)?/gi,
            subParamsPlaceholder = '@@@SUBPARAMS@@@',
            params: any = {},
            urlAndHash = url.split('#'),
            questionMarkSplit = urlAndHash[0].split('?');
        let subParams;

        if (questionMarkSplit.length > 2) {
            // There is more than one question mark in the URL. This can happen if any of the params is a URL with params.
            // We only want to treat the first level of params, so we'll remove this second list of params and restore it later.
            questionMarkSplit.splice(0, 2);

            subParams = '?' + questionMarkSplit.join('?');
            urlAndHash[0] = urlAndHash[0].replace(subParams, subParamsPlaceholder);
        }

        urlAndHash[0].replace(regex, (match: string, key: string, value: string): string => {
            params[key] = typeof value != 'undefined' ? this.textUtils.decodeURIComponent(value) : '';

            if (subParams) {
                params[key] = params[key].replace(subParamsPlaceholder, subParams);
            }

            return match;
        });

        if (urlAndHash.length > 1) {
            // Remove the URL from the array.
            urlAndHash.shift();

            // Add the hash as a param with a special name. Use a join in case there is more than one #.
            params.urlHash = urlAndHash.join('#');
        }

        return params;
    }

    /**
     * Generic function for adding the wstoken to Moodle urls and for pointing to the correct script.
     * For download remote files from Moodle we need to use the special /webservice/pluginfile passing
     * the ws token as a get parameter.
     *
     * @param url The url to be fixed.
     * @param token Token to use.
     * @param siteUrl The URL of the site the URL belongs to.
     * @param accessKey User access key for tokenpluginfile.
     * @return Fixed URL.
     */
    fixPluginfileURL(url: string, token: string, siteUrl: string, accessKey?: string): string {
        if (!url) {
            return '';
        }

        url = url.replace(/&amp;/g, '&');

        const canUseTokenPluginFile = accessKey && this.canUseTokenPluginFile(url, siteUrl, accessKey);

        // First check if we need to fix this url or is already fixed.
        if (!canUseTokenPluginFile && url.indexOf('token=') != -1) {
            return url;
        }

        // Check if is a valid URL (contains the pluginfile endpoint) and belongs to the site.
        if (!this.isPluginFileUrl(url) || url.indexOf(this.textUtils.addEndingSlash(siteUrl)) !== 0) {
            return url;
        }

<<<<<<< HEAD
        if (canUseTokenPluginFile) {
            // Use tokenpluginfile.php.
            url = url.replace(/(\/webservice)?\/pluginfile\.php/, '/tokenpluginfile.php/' + accessKey);

=======
        // Check if is a valid URL (contains the pluginfile endpoint) and belongs to the site.
        if (!this.isPluginFileUrl(url) || url.indexOf(this.textUtils.addEndingSlash(siteUrl)) !== 0) {
>>>>>>> 3cefd6b5
            return url;
        }

        // No access key, use pluginfile.php. Check if the URL already has params.
        if (url.match(/\?[^=]+=/)) {
            url += '&';
        } else {
            url += '?';
        }
        // Always send offline=1 (for external repositories). It shouldn't cause problems for local files or old Moodles.
        url += 'token=' + token + '&offline=1';

        // Some webservices returns directly the correct download url, others not.
        if (url.indexOf(this.textUtils.concatenatePaths(siteUrl, 'pluginfile.php')) === 0) {
            url = url.replace('/pluginfile', '/webservice/pluginfile');
        }

        return url;
    }

    /**
     * Formats a URL, trim, lowercase, etc...
     *
     * @param url The url to be formatted.
     * @return Fromatted url.
     */
    formatURL(url: string): string {
        url = url.trim();

        // Check if the URL starts by http or https.
        if (! /^http(s)?\:\/\/.*/i.test(url)) {
            // Test first allways https.
            url = 'https://' + url;
        }

        // http allways in lowercase.
        url = url.replace(/^http/i, 'http');
        url = url.replace(/^https/i, 'https');

        // Replace last slash.
        url = url.replace(/\/$/, '');

        return url;
    }

    /**
     * Returns the URL to the documentation of the app, based on Moodle version and current language.
     *
     * @param release Moodle release.
     * @param page Docs page to go to.
     * @return Promise resolved with the Moodle docs URL.
     */
    getDocsUrl(release?: string, page: string = 'Mobile_app'): Promise<string> {
        let docsUrl = 'https://docs.moodle.org/en/' + page;

        if (typeof release != 'undefined') {
            const version = release.substr(0, 3).replace('.', '');
            // Check is a valid number.
            if (parseInt(version) >= 24) {
                // Append release number.
                docsUrl = docsUrl.replace('https://docs.moodle.org/', 'https://docs.moodle.org/' + version + '/');
            }
        }

        return this.langProvider.getCurrentLanguage().then((lang) => {
            return docsUrl.replace('/en/', '/' + lang + '/');
        }).catch(() => {
            return docsUrl;
        });
    }

    /**
     * Returns the Youtube Embed Video URL or null if not found.
     *
     * @param  url URL
     * @return Youtube Embed Video URL or null if not found.
     */
    getYoutubeEmbedUrl(url: string): string {
        if (!url) {
            return;
        }

        let videoId;
        const params: any = {};

        url = this.textUtils.decodeHTML(url);

        // Get the video ID.
        let match = url.match(/^.*(youtu.be\/|v\/|u\/\w\/|embed\/|watch\?v=|\&v=)([^#\&\?]*).*/);

        if (match && match[2].length === 11) {
            videoId = match[2];
        }

        // No videoId, do not continue.
        if (!videoId) {
            return;
        }

        // Now get the playlist (if any).
        match = url.match(/[?&]list=([^#\&\?]+)/);

        if (match && match[1]) {
            params.list = match[1];
        }

        // Now get the start time (if any).
        match = url.match(/[?&]start=(\d+)/);

        if (match && match[1]) {
            params.start = parseInt(match[1], 10);
        } else {
            // No start param, but it could have a time param.
            match = url.match(/[?&]t=(\d+h)?(\d+m)?(\d+s)?/);
            if (match) {
                params.start = (match[1] ? parseInt(match[1], 10) * 3600 : 0) + (match[2] ? parseInt(match[2], 10) * 60 : 0) +
                        (match[3] ? parseInt(match[3], 10) : 0);
            }
        }

        return this.addParamsToUrl('https://www.youtube.com/embed/' + videoId, params);
    }

    /**
     * Given a URL, returns what's after the last '/' without params.
     * Example:
     * http://mysite.com/a/course.html?id=1 -> course.html
     *
     * @param url URL to treat.
     * @return Last file without params.
     */
    getLastFileWithoutParams(url: string): string {
        let filename = url.substr(url.lastIndexOf('/') + 1);
        if (filename.indexOf('?') != -1) {
            filename = filename.substr(0, filename.indexOf('?'));
        }

        return filename;
    }

    /**
     * Get the protocol from a URL.
     * E.g. http://www.google.com returns 'http'.
     *
     * @param url URL to treat.
     * @return Protocol, undefined if no protocol found.
     */
    getUrlProtocol(url: string): string {
        if (!url) {
            return;
        }

        const matches = url.match(/^([^\/:\.\?]*):\/\//);
        if (matches && matches[1]) {
            return matches[1];
        }
    }

    /**
     * Get the scheme from a URL. Please notice that, if a URL has protocol, it will return the protocol.
     * E.g. javascript:doSomething() returns 'javascript'.
     *
     * @param url URL to treat.
     * @return Scheme, undefined if no scheme found.
     */
    getUrlScheme(url: string): string {
        if (!url) {
            return;
        }

        const matches = url.match(/^([a-z][a-z0-9+\-.]*):/);
        if (matches && matches[1]) {
            return matches[1];
        }
    }

    /*
     * Gets a username from a URL like: user@mysite.com.
     *
     * @param url URL to treat.
     * @return Username. Undefined if no username found.
     */
    getUsernameFromUrl(url: string): string {
        if (url.indexOf('@') > -1) {
            // Get URL without protocol.
            const withoutProtocol = url.replace(/^[^?@\/]*:\/\//, ''),
                matches = withoutProtocol.match(/[^@]*/);

            // Make sure that @ is at the start of the URL, not in a param at the end.
            if (matches && matches.length && !matches[0].match(/[\/|?]/)) {
                return matches[0];
            }
        }
    }

    /**
     * Returns if a URL has any protocol (not a relative URL).
     *
     * @param url The url to test against the pattern.
     * @return Whether the url is absolute.
     */
    isAbsoluteURL(url: string): boolean {
        return /^[^:]{2,}:\/\//i.test(url) || /^(tel:|mailto:|geo:)/.test(url);
    }

    /**
     * Returns if a URL is downloadable: plugin file OR theme/image.php OR gravatar.
     *
     * @param url The URL to test.
     * @return Whether the URL is downloadable.
     */
    isDownloadableUrl(url: string): boolean {
        return this.isPluginFileUrl(url) || this.isThemeImageUrl(url) || this.isGravatarUrl(url);
    }

    /**
     * Returns if a URL is a gravatar URL.
     *
     * @param url The URL to test.
     * @return Whether the URL is a gravatar URL.
     */
    isGravatarUrl(url: string): boolean {
        return url && url.indexOf('gravatar.com/avatar') !== -1;
    }

    /**
     * Check if a URL uses http or https protocol.
     *
     * @param url The url to test.
     * @return Whether the url uses http or https protocol.
     */
    isHttpURL(url: string): boolean {
        return /^https?\:\/\/.+/i.test(url);
    }

    /**
     * Returns if a URL is a pluginfile URL.
     *
     * @param url The URL to test.
     * @return Whether the URL is a pluginfile URL.
     */
    isPluginFileUrl(url: string): boolean {
        return url && url.indexOf('/pluginfile.php') !== -1;
    }

    /**
     * Returns if a URL is a theme image URL.
     *
     * @param url The URL to test.
     * @return Whether the URL is a theme image URL.
     */
    isThemeImageUrl(url: string): boolean {
        return url && url.indexOf('/theme/image.php') !== -1;
    }

    /**
     * Remove protocol and www from a URL.
     *
     * @param url URL to treat.
     * @return Treated URL.
     */
    removeProtocolAndWWW(url: string): string {
        // Remove protocol.
        url = url.replace(/.*?:\/\//g, '');
        // Remove www.
        url = url.replace(/^www./, '');

        return url;
    }

    /**
     * Remove the parameters from a URL, returning the URL without them.
     *
     * @param url URL to treat.
     * @return URL without params.
     */
    removeUrlParams(url: string): string {
        const matches = url.match(/^[^\?]+/);

        return matches && matches[0];
    }
}<|MERGE_RESOLUTION|>--- conflicted
+++ resolved
@@ -179,15 +179,15 @@
             return url;
         }
 
-<<<<<<< HEAD
+        // Check if is a valid URL (contains the pluginfile endpoint) and belongs to the site.
+        if (!this.isPluginFileUrl(url) || url.indexOf(this.textUtils.addEndingSlash(siteUrl)) !== 0) {
+            return url;
+        }
+      
         if (canUseTokenPluginFile) {
             // Use tokenpluginfile.php.
             url = url.replace(/(\/webservice)?\/pluginfile\.php/, '/tokenpluginfile.php/' + accessKey);
 
-=======
-        // Check if is a valid URL (contains the pluginfile endpoint) and belongs to the site.
-        if (!this.isPluginFileUrl(url) || url.indexOf(this.textUtils.addEndingSlash(siteUrl)) !== 0) {
->>>>>>> 3cefd6b5
             return url;
         }
 
