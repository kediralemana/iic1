// (C) Copyright 2015 Moodle Pty Ltd.
//
// Licensed under the Apache License, Version 2.0 (the "License");
// you may not use this file except in compliance with the License.
// You may obtain a copy of the License at
//
//     http://www.apache.org/licenses/LICENSE-2.0
//
// Unless required by applicable law or agreed to in writing, software
// distributed under the License is distributed on an "AS IS" BASIS,
// WITHOUT WARRANTIES OR CONDITIONS OF ANY KIND, either express or implied.
// See the License for the specific language governing permissions and
// limitations under the License.

import { Injectable, NgZone } from '@angular/core';
import { Platform } from 'ionic-angular';
import { InAppBrowser, InAppBrowserObject } from '@ionic-native/in-app-browser';
import { Clipboard } from '@ionic-native/clipboard';
import { FileOpener } from '@ionic-native/file-opener';
import { WebIntent } from '@ionic-native/web-intent';
import { CoreAppProvider } from '../app';
import { CoreDomUtilsProvider } from './dom';
import { CoreMimetypeUtilsProvider } from './mimetype';
import { CoreTextUtilsProvider } from './text';
import { CoreEventsProvider } from '../events';
import { CoreLoggerProvider } from '../logger';
import { TranslateService } from '@ngx-translate/core';
import { CoreLangProvider } from '../lang';
import { CoreWSProvider, CoreWSError } from '../ws';
import { CoreFile } from '../file';
import { makeSingleton } from '@singletons/core.singletons';

/**
 * Deferred promise. It's similar to the result of $q.defer() in AngularJS.
 */
export interface PromiseDefer {
    /**
     * The promise.
     */
    promise?: Promise<any>;

    /**
     * Function to resolve the promise.
     *
     * @param value The resolve value.
     */
    resolve?: (value?: any) => void; // Function to resolve the promise.

    /**
     * Function to reject the promise.
     *
     * @param reason The reject param.
     */
    reject?: (reason?: any) => void;
}

/*
 * "Utils" service with helper functions.
 */
@Injectable()
export class CoreUtilsProvider {
    protected DONT_CLONE = ['[object FileEntry]', '[object DirectoryEntry]', '[object DOMFileSystem]'];
    protected logger;
    protected iabInstance: InAppBrowserObject;
    protected uniqueIds: {[name: string]: number} = {};

    constructor(private iab: InAppBrowser, private appProvider: CoreAppProvider, private clipboard: Clipboard,
            private domUtils: CoreDomUtilsProvider, logger: CoreLoggerProvider, private translate: TranslateService,
            private platform: Platform, private langProvider: CoreLangProvider, private eventsProvider: CoreEventsProvider,
            private fileOpener: FileOpener, private mimetypeUtils: CoreMimetypeUtilsProvider, private webIntent: WebIntent,
            private wsProvider: CoreWSProvider, private zone: NgZone, private textUtils: CoreTextUtilsProvider) {
        this.logger = logger.getInstance('CoreUtilsProvider');
    }

    /**
     * Given an error, add an extra warning to the error message and return the new error message.
     *
     * @param error Error object or message.
     * @param defaultError Message to show if the error is not a string.
     * @return New error message.
     */
    addDataNotDownloadedError(error: any, defaultError?: string): string {
        let errorMessage = error;

        if (error && typeof error != 'string') {
            errorMessage = this.textUtils.getErrorMessageFromError(error);
        }

        if (typeof errorMessage != 'string') {
            errorMessage = defaultError || '';
        }

        if (!this.isWebServiceError(error)) {
            // Local error. Add an extra warning.
             errorMessage += '<br><br>' + this.translate.instant('core.errorsomedatanotdownloaded');
        }

        return errorMessage;
    }

    /**
     * Similar to Promise.all, but if a promise fails this function's promise won't be rejected until ALL promises have finished.
     *
     * @param promises Promises.
     * @return Promise resolved if all promises are resolved and rejected if at least 1 promise fails.
     */
    allPromises(promises: Promise<any>[]): Promise<any> {
        if (!promises || !promises.length) {
            return Promise.resolve();
        }

        return new Promise((resolve, reject): void => {
            const total = promises.length;
            let count = 0,
                hasFailed = false,
                error;

            promises.forEach((promise) => {
                promise.catch((err) => {
                    hasFailed = true;
                    error = err;
                }).finally(() => {
                    count++;

                    if (count === total) {
                        // All promises have finished, reject/resolve.
                        if (hasFailed) {
                            reject(error);
                        } else {
                            resolve();
                        }
                    }
                });
            });
        });
    }

    /**
     * Converts an array of objects to an object, using a property of each entry as the key.
     * It can also be used to convert an array of strings to an object where the keys are the elements of the array.
     * E.g. [{id: 10, name: 'A'}, {id: 11, name: 'B'}] => {10: {id: 10, name: 'A'}, 11: {id: 11, name: 'B'}}
     *
     * @param array The array to convert.
     * @param propertyName The name of the property to use as the key. If not provided, the whole item will be used.
     * @param result Object where to put the properties. If not defined, a new object will be created.
     * @return The object.
     */
    arrayToObject(array: any[], propertyName?: string, result?: any): any {
        result = result || {};
        array.forEach((entry) => {
            const key = propertyName ? entry[propertyName] : entry;
            result[key] = entry;
        });

        return result;
    }

    /**
     * Compare two objects. This function won't compare functions and proto properties, it's a basic compare.
     * Also, this will only check if itemA's properties are in itemB with same value. This function will still
     * return true if itemB has more properties than itemA.
     *
     * @param itemA First object.
     * @param itemB Second object.
     * @param maxLevels Number of levels to reach if 2 objects are compared.
     * @param level Current deep level (when comparing objects).
     * @param undefinedIsNull True if undefined is equal to null. Defaults to true.
     * @return Whether both items are equal.
     */
    basicLeftCompare(itemA: any, itemB: any, maxLevels: number = 0, level: number = 0, undefinedIsNull: boolean = true): boolean {
        if (typeof itemA == 'function' || typeof itemB == 'function') {
            return true; // Don't compare functions.
        } else if (typeof itemA == 'object' && typeof itemB == 'object') {
            if (level >= maxLevels) {
                return true; // Max deep reached.
            }

            let equal = true;
            for (const name in itemA) {
                const value = itemA[name];
                if (name == '$$hashKey') {
                    // Ignore $$hashKey property since it's a "calculated" property.
                    return;
                }

                if (!this.basicLeftCompare(value, itemB[name], maxLevels, level + 1)) {
                    equal = false;
                }
            }

            return equal;
        } else {
            if (undefinedIsNull && (
                (typeof itemA == 'undefined' && itemB === null) || (itemA === null && typeof itemB == 'undefined'))) {
                return true;
            }

            // We'll treat "2" and 2 as the same value.
            const floatA = parseFloat(itemA),
                floatB = parseFloat(itemB);

            if (!isNaN(floatA) && !isNaN(floatB)) {
                return floatA == floatB;
            }

            return itemA === itemB;
        }
    }

    /**
     * Blocks leaving a view.
     * @deprecated, use ionViewCanLeave instead.
     */
    blockLeaveView(): void {
        return;
    }

    /**
     * Check if a URL has a redirect.
     *
     * @param url The URL to check.
     * @return Promise resolved with boolean_ whether there is a redirect.
     */
    checkRedirect(url: string): Promise<boolean> {
        if (window.fetch) {
            const win = <any> window, // Convert to <any> to be able to use AbortController (not supported by our TS version).
                initOptions: any = {
                    redirect: 'follow'
                };
            let controller;

            // Some browsers implement fetch but no AbortController.
            if (win.AbortController) {
                controller = new win.AbortController();
                initOptions.signal = controller.signal;
            }

            return this.timeoutPromise(window.fetch(url, initOptions), this.wsProvider.getRequestTimeout())
                    .then((response: Response) => {
                return response.redirected;
            }).catch((error) => {
                if (error.timeout && controller) {
                    // Timeout, abort the request.
                    controller.abort();
                }

                // There was a timeout, cannot determine if there's a redirect. Assume it's false.
                return false;
            });
        } else {
            // Cannot check if there is a redirect, assume it's false.
            return Promise.resolve(false);
        }
    }

    /**
     * Close the InAppBrowser window.
     *
     * @param closeAll Desktop only. True to close all secondary windows, false to close only the "current" one.
     */
    closeInAppBrowser(closeAll?: boolean): void {
        if (this.iabInstance) {
            this.iabInstance.close();
            if (closeAll && this.appProvider.isDesktop()) {
                require('electron').ipcRenderer.send('closeSecondaryWindows');
            }
        }
    }

    /**
     * Clone a variable. It should be an object, array or primitive type.
     *
     * @param source The variable to clone.
     * @param level Depth we are right now inside a cloned object. It's used to prevent reaching max call stack size.
     * @return Cloned variable.
     */
    clone(source: any, level: number = 0): any {
        if (level >= 20) {
            // Max 20 levels.
            this.logger.error('Max depth reached when cloning object.', source);

            return source;
        }

        if (Array.isArray(source)) {
            // Clone the array and all the entries.
            const newArray = [];
            for (let i = 0; i < source.length; i++) {
                newArray[i] = this.clone(source[i], level + 1);
            }

            return newArray;
        } else if (typeof source == 'object' && source !== null) {
            // Check if the object shouldn't be copied.
            if (source && source.toString && this.DONT_CLONE.indexOf(source.toString()) != -1) {
                // Object shouldn't be copied, return it as it is.
                return source;
            }

            // Clone the object and all the subproperties.
            const newObject = {};
            for (const name in source) {
                newObject[name] = this.clone(source[name], level + 1);
            }

            return newObject;
        } else {
            // Primitive type or unknown, return it as it is.
            return source;
        }
    }

    /**
     * Copy properties from one object to another.
     *
     * @param from Object to copy the properties from.
     * @param to Object where to store the properties.
     * @param clone Whether the properties should be cloned (so they are different instances).
     */
    copyProperties(from: any, to: any, clone: boolean = true): void {
        for (const name in from) {
            if (clone) {
                to[name] = this.clone(from[name]);
            } else {
                to[name] = from[name];
            }
        }
    }

    /**
     * Copies a text to clipboard and shows a toast message.
     *
     * @param text Text to be copied
     * @return Promise resolved when text is copied.
     */
    copyToClipboard(text: string): Promise<any> {
        return this.clipboard.copy(text).then(() => {
            // Show toast using ionicLoading.
            return this.domUtils.showToast('core.copiedtoclipboard', true);
        }).catch(() => {
            // Ignore errors.
        });
    }

    /**
     * Create a "fake" WS error for local errors.
     *
     * @param message The message to include in the error.
     * @param needsTranslate If the message needs to be translated.
     * @return Fake WS error.
     */
    createFakeWSError(message: string, needsTranslate?: boolean): CoreWSError {
        return this.wsProvider.createFakeWSError(message, needsTranslate);
    }

    /**
     * Empties an array without losing its reference.
     *
     * @param array Array to empty.
     */
    emptyArray(array: any[]): void {
        array.length = 0; // Empty array without losing its reference.
    }

    /**
     * Removes all properties from an object without losing its reference.
     *
     * @param object Object to remove the properties.
     */
    emptyObject(object: object): void {
        for (const key in object) {
            if (object.hasOwnProperty(key)) {
                delete object[key];
            }
        }
    }

    /**
     * Execute promises one depending on the previous.
     *
     * @param orderedPromisesData Data to be executed including the following values:
     *                            - func: Function to be executed.
     *                            - context: Context to pass to the function. This allows using "this" inside the function.
     *                            - params: Array of data to be sent to the function.
     *                            - blocking: Boolean. If promise should block the following.
     * @return Promise resolved when all promises are resolved.
     */
    executeOrderedPromises(orderedPromisesData: any[]): Promise<any> {
        const promises = [];
        let dependency = Promise.resolve();

        // Execute all the processes in order.
        for (const i in orderedPromisesData) {
            const data = orderedPromisesData[i];
            let promise;

            // Add the process to the dependency stack.
            promise = dependency.finally(() => {
                let prom;

                try {
                    prom = data.func.apply(data.context, data.params || []);
                } catch (e) {
                    this.logger.error(e.message);

                    return;
                }

                return prom;
            });
            promises.push(promise);

            // If the new process is blocking, we set it as the dependency.
            if (data.blocking) {
                dependency = promise;
            }
        }

        // Return when all promises are done.
        return this.allPromises(promises);
    }

    /**
     * Flatten an object, moving subobjects' properties to the first level.
     * It supports 2 notations: dot notation and square brackets.
     * E.g.: {a: {b: 1, c: 2}, d: 3} -> {'a.b': 1, 'a.c': 2, d: 3}
     *
     * @param obj Object to flatten.
     * @param useDotNotation Whether to use dot notation '.' or square brackets '['.
     * @return Flattened object.
     */
    flattenObject(obj: object, useDotNotation?: boolean): object {
        const toReturn = {};

        for (const name in obj) {
            if (!obj.hasOwnProperty(name)) {
                continue;
            }

            const value = obj[name];
            if (typeof value == 'object' && !Array.isArray(value)) {
                const flatObject = this.flattenObject(value);
                for (const subName in flatObject) {
                    if (!flatObject.hasOwnProperty(subName)) {
                        continue;
                    }

                    const newName = useDotNotation ? name + '.' + subName : name + '[' + subName + ']';
                    toReturn[newName] = flatObject[subName];
                }
            } else {
                toReturn[name] = value;
            }
        }

        return toReturn;
    }

    /**
     * Given an array of strings, return only the ones that match a regular expression.
     *
     * @param array Array to filter.
     * @param regex RegExp to apply to each string.
     * @return Filtered array.
     */
    filterByRegexp(array: string[], regex: RegExp): string[] {
        if (!array || !array.length) {
            return [];
        }

        return array.filter((entry) => {
            const matches = entry.match(regex);

            return matches && matches.length;
        });
    }

    /**
     * Filter the list of site IDs based on a isEnabled function.
     *
     * @param siteIds Site IDs to filter.
     * @param isEnabledFn Function to call for each site. Must return true or a promise resolved with true if enabled.
     *                    It receives a siteId param and all the params sent to this function after 'checkAll'.
     * @param checkAll True if it should check all the sites, false if it should check only 1 and treat them all
     *                 depending on this result.
     * @param ...args All the params sent after checkAll will be passed to isEnabledFn.
     * @return Promise resolved with the list of enabled sites.
     */
    filterEnabledSites(siteIds: string[], isEnabledFn: Function, checkAll?: boolean, ...args: any[]): Promise<string[]> {
        const promises = [],
            enabledSites = [];

        for (const i in siteIds) {
            const siteId = siteIds[i];
            if (checkAll || !promises.length) {
                promises.push(Promise.resolve(isEnabledFn.apply(isEnabledFn, [siteId].concat(args))).then((enabled) => {
                    if (enabled) {
                        enabledSites.push(siteId);
                    }
                }));
            }
        }

        return this.allPromises(promises).catch(() => {
            // Ignore errors.
        }).then(() => {
            if (!checkAll) {
                // Checking 1 was enough, so it will either return all the sites or none.
                return enabledSites.length ? siteIds : [];
            } else {
                return enabledSites;
            }
        });
    }

    /**
     * Given a float, prints it nicely. Localized floats must not be used in calculations!
     * Based on Moodle's format_float.
     *
     * @param float The float to print.
     * @return Locale float.
     */
    formatFloat(float: any): string {
        if (typeof float == 'undefined' || float === null || typeof float == 'boolean') {
            return '';
        }

        const localeSeparator = this.translate.instant('core.decsep');

        // Convert float to string.
        float += '';

        return float.replace('.', localeSeparator);
    }

    /**
     * Returns a tree formatted from a plain list.
     * List has to be sorted by depth to allow this function to work correctly. Errors can be thrown if a child node is
     * processed before a parent node.
     *
     * @param list List to format.
     * @param parentFieldName Name of the parent field to match with children.
     * @param idFieldName Name of the children field to match with parent.
     * @param rootParentId The id of the root.
     * @param maxDepth Max Depth to convert to tree. Children found will be in the last level of depth.
     * @return Array with the formatted tree, children will be on each node under children field.
     */
    formatTree(list: any[], parentFieldName: string = 'parent', idFieldName: string = 'id', rootParentId: number = 0,
            maxDepth: number = 5): any[] {
        const map = {},
            mapDepth = {},
            tree = [];
        let parent,
            id;

        list.forEach((node, index): void => {
            id = node[idFieldName];
            parent = node[parentFieldName];
            node.children = [];

            // Use map to look-up the parents.
            map[id] = index;
            if (parent != rootParentId) {
                const parentNode = list[map[parent]];
                if (parentNode) {
                    if (mapDepth[parent] == maxDepth) {
                        // Reached max level of depth. Proceed with flat order. Find parent object of the current node.
                        const parentOfParent = parentNode[parentFieldName];
                        if (parentOfParent) {
                            // This element will be the child of the node that is two levels up the hierarchy
                            // (i.e. the child of node.parent.parent).
                            list[map[parentOfParent]].children.push(node);
                            // Assign depth level to the same depth as the parent (i.e. max depth level).
                            mapDepth[id] = mapDepth[parent];
                            // Change the parent to be the one that is two levels up the hierarchy.
                            node.parent = parentOfParent;
                        }
                    } else {
                        parentNode.children.push(node);
                        // Increase the depth level.
                        mapDepth[id] = mapDepth[parent] + 1;
                    }
                }
            } else {
                tree.push(node);

                // Root elements are the first elements in the tree structure, therefore have the depth level 1.
                mapDepth[id] = 1;
            }
        });

        return tree;
    }

    /**
     * Get country name based on country code.
     *
     * @param code Country code (AF, ES, US, ...).
     * @return Country name. If the country is not found, return the country code.
     */
    getCountryName(code: string): string {
        const countryKey = 'assets.countries.' + code,
            countryName = this.translate.instant(countryKey);

        return countryName !== countryKey ? countryName : code;
    }

    /**
     * Get list of countries with their code and translated name.
     *
     * @return Promise resolved with the list of countries.
     */
    getCountryList(): Promise<any> {
        // Get the keys of the countries.
        return this.getCountryKeysList().then((keys) => {
            // Now get the code and the translated name.
            const countries = {};

            keys.forEach((key) => {
                if (key.indexOf('assets.countries.') === 0) {
                    const code = key.replace('assets.countries.', '');
                    countries[code] = this.translate.instant(key);
                }
            });

            return countries;
        });
    }

    /**
     * Get list of countries with their code and translated name. Sorted by the name of the country.
     *
     * @return Promise resolved with the list of countries.
     */
    getCountryListSorted(): Promise<any[]> {
        // Get the keys of the countries.
        return this.getCountryList().then((countries) => {
            // Sort translations.
            const sortedCountries = [];

            Object.keys(countries).sort((a, b) => countries[a].localeCompare(countries[b])).forEach((key) => {
                sortedCountries.push({code: key, name: countries[key]});
            });

            return sortedCountries;
        });
    }

    /**
     * Get the list of language keys of the countries.
     *
     * @return Promise resolved with the countries list. Rejected if not translated.
     */
    protected getCountryKeysList(): Promise<string[]> {
        // It's possible that the current language isn't translated, so try with default language first.
        const defaultLang = this.langProvider.getDefaultLanguage();

        return this.getCountryKeysListForLanguage(defaultLang).catch(() => {
            // Not translated, try to use the fallback language.
            const fallbackLang = this.langProvider.getFallbackLanguage();

            if (fallbackLang === defaultLang) {
                // Same language, just reject.
                return Promise.reject('Countries not found.');
            }

            return this.getCountryKeysListForLanguage(fallbackLang);
        });
    }

    /**
     * Get the list of language keys of the countries, based on the translation table for a certain language.
     *
     * @param lang Language to check.
     * @return Promise resolved with the countries list. Rejected if not translated.
     */
    protected getCountryKeysListForLanguage(lang: string): Promise<string[]> {
        // Get the translation table for the language.
        return this.langProvider.getTranslationTable(lang).then((table): any => {
            // Gather all the keys for countries,
            const keys = [];

            for (const name in table) {
                if (name.indexOf('assets.countries.') === 0) {
                    keys.push(name);
                }
            }

            if (keys.length === 0) {
                // Not translated, reject.
                return Promise.reject('Countries not found.');
            }

            return keys;
        });
    }

    /**
     * Get the mimetype of a file given its URL. It'll try to guess it using the URL, if that fails then it'll
     * perform a HEAD request to get it. It's done in this order because pluginfile.php can return wrong mimetypes.
     * This function is in here instead of MimetypeUtils to prevent circular dependencies.
     *
     * @param url The URL of the file.
     * @return Promise resolved with the mimetype.
     */
    getMimeTypeFromUrl(url: string): Promise<string> {
        // First check if it can be guessed from the URL.
        const extension = this.mimetypeUtils.guessExtensionFromUrl(url),
            mimetype = this.mimetypeUtils.getMimeType(extension);

        if (mimetype) {
            return Promise.resolve(mimetype);
        }

        // Can't be guessed, get the remote mimetype.
        return this.wsProvider.getRemoteFileMimeType(url).then((mimetype) => {
            return mimetype || '';
        });
    }

    /**
     * Get a unique ID for a certain name.
     *
     * @param name The name to get the ID for.
     * @return Unique ID.
     */
    getUniqueId(name: string): number {
        if (!this.uniqueIds[name]) {
            this.uniqueIds[name] = 0;
        }

        return ++this.uniqueIds[name];
    }

    /**
     * Given a list of files, check if there are repeated names.
     *
     * @param files List of files.
     * @return String with error message if repeated, false if no repeated.
     */
    hasRepeatedFilenames(files: any[]): string | boolean {
        if (!files || !files.length) {
            return false;
        }

        const names = [];

        // Check if there are 2 files with the same name.
        for (let i = 0; i < files.length; i++) {
            const name = files[i].filename || files[i].name;
            if (names.indexOf(name) > -1) {
                return this.translate.instant('core.filenameexist', { $a: name });
            } else {
                names.push(name);
            }
        }

        return false;
    }

    /**
     * Gets the index of the first string that matches a regular expression.
     *
     * @param array Array to search.
     * @param regex RegExp to apply to each string.
     * @return Index of the first string that matches the RegExp. -1 if not found.
     */
    indexOfRegexp(array: string[], regex: RegExp): number {
        if (!array || !array.length) {
            return -1;
        }

        for (let i = 0; i < array.length; i++) {
            const entry = array[i],
                matches = entry.match(regex);

            if (matches && matches.length) {
                return i;
            }
        }

        return -1;
    }

    /**
     * Return true if the param is false (bool), 0 (number) or "0" (string).
     *
     * @param value Value to check.
     * @return Whether the value is false, 0 or "0".
     */
    isFalseOrZero(value: any): boolean {
        return typeof value != 'undefined' && (value === false || value === 'false' || parseInt(value, 10) === 0);
    }

    /**
     * Return true if the param is true (bool), 1 (number) or "1" (string).
     *
     * @param value Value to check.
     * @return Whether the value is true, 1 or "1".
     */
    isTrueOrOne(value: any): boolean {
        return typeof value != 'undefined' && (value === true || value === 'true' || parseInt(value, 10) === 1);
    }

    /**
     * Given an error returned by a WS call, check if the error is generated by the app or it has been returned by the WebSwervice.
     *
     * @param error Error to check.
     * @return Whether the error was returned by the WebService.
     */
    isWebServiceError(error: any): boolean {
        return error && (typeof error.warningcode != 'undefined' || (typeof error.errorcode != 'undefined' &&
                error.errorcode != 'invalidtoken' && error.errorcode != 'userdeleted' && error.errorcode != 'upgraderunning' &&
                error.errorcode != 'forcepasswordchangenotice' && error.errorcode != 'usernotfullysetup' &&
                error.errorcode != 'sitepolicynotagreed' && error.errorcode != 'sitemaintenance' &&
                (error.errorcode != 'accessexception' || error.message.indexOf('Invalid token - token expired') == -1)));
    }

    /**
     * Given a list (e.g. a,b,c,d,e) this function returns an array of 1->a, 2->b, 3->c etc.
     * Taken from make_menu_from_list on moodlelib.php (not the same but similar).
     *
     * @param list The string to explode into array bits
     * @param defaultLabel Element that will become default option, if not defined, it won't be added.
     * @param separator The separator used within the list string. Default ','.
     * @param defaultValue Element that will become default option value. Default 0.
     * @return The now assembled array
     */
    makeMenuFromList(list: string, defaultLabel?: string, separator: string = ',', defaultValue?: any): any[] {
        // Split and format the list.
        const split = list.split(separator).map((label, index) => {
            return {
                label: label.trim(),
                value: index + 1
            };
        });

        if (defaultLabel) {
            split.unshift({
                label: defaultLabel,
                value: defaultValue || 0
            });
        }

        return split;
    }

    /**
     * Merge two arrays, removing duplicate values.
     *
     * @param array1 The first array.
     * @param array2 The second array.
     * @param [key] Key of the property that must be unique. If not specified, the whole entry.
     * @return Merged array.
     */
    mergeArraysWithoutDuplicates(array1: any[], array2: any[], key?: string): any[] {
        return this.uniqueArray(array1.concat(array2), key);
    }

    /**
     * Open a file using platform specific method.
     *
     * @param path The local path of the file to be open.
     * @return Promise resolved when done.
     */
    openFile(path: string): Promise<any> {
        // Convert the path to a native path if needed.
        path = CoreFile.instance.unconvertFileSrc(path);

        const extension = this.mimetypeUtils.getFileExtension(path);
        const mimetype = this.mimetypeUtils.getMimeType(extension);

        // Path needs to be decoded, the file won't be opened if the path has %20 instead of spaces and so.
        try {
            path = decodeURIComponent(path);
        } catch (ex) {
            // Error, use the original path.
        }

        return this.fileOpener.open(path, mimetype).catch((error) => {
            this.logger.error('Error opening file ' + path + ' with mimetype ' + mimetype);
            this.logger.error('Error: ', JSON.stringify(error));

            if (!extension || extension.indexOf('/') > -1 || extension.indexOf('\\') > -1) {
                // Extension not found.
                error = this.translate.instant('core.erroropenfilenoextension');
            } else {
                error = this.translate.instant('core.erroropenfilenoapp');
            }

            return Promise.reject(error);
        });
    }

    /**
     * Open a URL using InAppBrowser.
     * Do not use for files, refer to {@link openFile}.
     *
     * @param url The URL to open.
     * @param options Override default options passed to InAppBrowser.
     * @return The opened window.
     */
    openInApp(url: string, options?: any): InAppBrowserObject {
        if (!url) {
            return;
        }

        options = options || {};

        if (!options.enableViewPortScale) {
            options.enableViewPortScale = 'yes'; // Enable zoom on iOS.
        }

        if (!options.allowInlineMediaPlayback) {
            options.allowInlineMediaPlayback = 'yes'; // Allow playing inline videos in iOS.
        }

        if (!options.location && this.platform.is('ios') && url.indexOf('file://') === 0) {
            // The URL uses file protocol, don't show it on iOS.
            // In Android we keep it because otherwise we lose the whole toolbar.
            options.location = 'no';
        }

        this.iabInstance = this.iab.create(url, '_blank', options);

        if (this.appProvider.isDesktop() || this.appProvider.isMobile()) {
            let loadStopSubscription;
            const loadStartUrls = [];

            // Trigger global events when a url is loaded or the window is closed. This is to make it work like in Ionic 1.
            const loadStartSubscription = this.iabInstance.on('loadstart').subscribe((event) => {
                // Execute the callback in the Angular zone, so change detection doesn't stop working.
                this.zone.run(() => {
                    // Store the last loaded URLs (max 10).
                    loadStartUrls.push(event.url);
                    if (loadStartUrls.length > 10) {
                        loadStartUrls.shift();
                    }

                    this.eventsProvider.trigger(CoreEventsProvider.IAB_LOAD_START, event);
                });
            });

            if (this.platform.is('android')) {
                // Load stop is needed with InAppBrowser v3. Custom URL schemes no longer trigger load start, simulate it.
                loadStopSubscription = this.iabInstance.on('loadstop').subscribe((event) => {
                    // Execute the callback in the Angular zone, so change detection doesn't stop working.
                    this.zone.run(() => {
                        if (loadStartUrls.indexOf(event.url) == -1) {
                            // The URL was stopped but not started, probably a custom URL scheme.
                            this.eventsProvider.trigger(CoreEventsProvider.IAB_LOAD_START, event);
                        }
                    });
                });
            }

            const exitSubscription = this.iabInstance.on('exit').subscribe((event) => {
                // Execute the callback in the Angular zone, so change detection doesn't stop working.
                this.zone.run(() => {
                    loadStartSubscription.unsubscribe();
                    loadStopSubscription && loadStopSubscription.unsubscribe();
                    exitSubscription.unsubscribe();
                    this.eventsProvider.trigger(CoreEventsProvider.IAB_EXIT, event);
                });
            });
        }

        return this.iabInstance;
    }

    /**
     * Open a URL using a browser.
     * Do not use for files, refer to {@link openFile}.
     *
     * @param url The URL to open.
     */
    openInBrowser(url: string): void {
        if (this.appProvider.isDesktop()) {
            // It's a desktop app, use Electron shell library to open the browser.
            const shell = require('electron').shell;
            if (!shell.openExternal(url)) {
                // Open browser failed, open a new window in the app.
                window.open(url, '_system');
            }
        } else {
            window.open(url, '_system');
        }
    }

    /**
     * Open an online file using platform specific method.
     * Specially useful for audio and video since they can be streamed.
     *
     * @param url The URL of the file.
     * @return Promise resolved when opened.
     */
    openOnlineFile(url: string): Promise<void> {
        if (this.platform.is('android')) {
            // In Android we need the mimetype to open it.
            return this.getMimeTypeFromUrl(url).catch(() => {
                // Error getting mimetype, return undefined.
            }).then((mimetype) => {
                if (!mimetype) {
                    // Couldn't retrieve mimetype. Return error.
                    return Promise.reject(this.translate.instant('core.erroropenfilenoextension'));
                }

                const options = {
                    action: this.webIntent.ACTION_VIEW,
                    url: url,
                    type: mimetype
                };

                return this.webIntent.startActivity(options).catch((error) => {
                    this.logger.error('Error opening online file ' + url + ' with mimetype ' + mimetype);
                    this.logger.error('Error: ', JSON.stringify(error));

                    return Promise.reject(this.translate.instant('core.erroropenfilenoapp'));
                });
            });
        }

        // In the rest of platforms we need to open them in InAppBrowser.
        this.openInApp(url);

        return Promise.resolve();
    }

    /**
     * Converts an object into an array, losing the keys.
     *
     * @param obj Object to convert.
     * @return Array with the values of the object but losing the keys.
     */
    objectToArray(obj: object): any[] {
        return Object.keys(obj).map((key) => {
            return obj[key];
        });
    }

    /**
     * Converts an object into an array of objects, where each entry is an object containing
     * the key and value of the original object.
     * For example, it can convert {size: 2} into [{name: 'size', value: 2}].
     *
     * @param obj Object to convert.
     * @param keyName Name of the properties where to store the keys.
     * @param valueName Name of the properties where to store the values.
     * @param sortByKey True to sort keys alphabetically, false otherwise. Has priority over sortByValue.
     * @param sortByValue True to sort values alphabetically, false otherwise.
     * @return Array of objects with the name & value of each property.
     */
    objectToArrayOfObjects(obj: object, keyName: string, valueName: string, sortByKey?: boolean, sortByValue?: boolean): any[] {
        // Get the entries from an object or primitive value.
        const getEntries = (elKey, value): any[] | any => {
            if (typeof value == 'undefined' || value == null) {
                // Filter undefined and null values.
                return;
            } else if (typeof value == 'object') {
                // It's an object, return at least an entry for each property.
                const keys = Object.keys(value);
                let entries = [];

                keys.forEach((key) => {
                    const newElKey = elKey ? elKey + '[' + key + ']' : key,
                        subEntries = getEntries(newElKey, value[key]);

                    if (subEntries) {
                        entries = entries.concat(subEntries);
                    }
                });

                return entries;
            } else {
                // Not an object, return a single entry.
                const entry = {};
                entry[keyName] = elKey;
                entry[valueName] = value;

                return entry;
            }
        };

        if (!obj) {
            return [];
        }

        // "obj" will always be an object, so "entries" will always be an array.
        const entries = <any[]> getEntries('', obj);
        if (sortByKey || sortByValue) {
            return entries.sort((a, b) => {
                if (sortByKey) {
                    return a[keyName] >= b[keyName] ? 1 : -1;
                } else {
                    return a[valueName] >= b[valueName] ? 1 : -1;
                }
            });
        }

        return entries;
    }

    /**
     * Converts an array of objects into an object with key and value. The opposite of objectToArrayOfObjects.
     * For example, it can convert [{name: 'size', value: 2}] into {size: 2}.
     *
     * @param objects List of objects to convert.
     * @param keyName Name of the properties where the keys are stored.
     * @param valueName Name of the properties where the values are stored.
     * @param keyPrefix Key prefix if neededs to delete it.
     * @return Object.
     */
    objectToKeyValueMap(objects: object[], keyName: string, valueName: string, keyPrefix?: string): {[name: string]: any} {
        if (!objects) {
            return;
        }

        const prefixSubstr = keyPrefix ? keyPrefix.length : 0,
            mapped = {};
        objects.forEach((item) => {
            const key = prefixSubstr > 0 ? item[keyName].substr(prefixSubstr) : item[keyName];
            mapped[key] = item[valueName];
        });

        return mapped;
    }

    /**
     * Convert an object to a format of GET param. E.g.: {a: 1, b: 2} -> a=1&b=2
     *
     * @param object Object to convert.
     * @param removeEmpty Whether to remove params whose value is null/undefined.
     * @return GET params.
     */
    objectToGetParams(object: any, removeEmpty: boolean = true): string {
        // First of all, flatten the object so all properties are in the first level.
        const flattened = this.flattenObject(object);
        let result = '',
            joinChar = '';

        for (const name in flattened) {
            let value = flattened[name];

            if (removeEmpty && (value === null || typeof value == 'undefined')) {
                continue;
            }

            if (typeof value == 'boolean') {
                value = value ? 1 : 0;
            }

            result += joinChar + name + '=' + value;
            joinChar = '&';
        }

        return result;
    }

    /**
     * Add a prefix to all the keys in an object.
     *
     * @param data Object.
     * @param prefix Prefix to add.
     * @return Prefixed object.
     */
    prefixKeys(data: any, prefix: string): any {
        const newObj = {},
            keys = Object.keys(data);

        keys.forEach((key) => {
            newObj[prefix + key] = data[key];
        });

        return newObj;
    }

    /**
     * Similar to AngularJS $q.defer().
     *
     * @return The deferred promise.
     */
    promiseDefer(): PromiseDefer {
        const deferred: PromiseDefer = {};
        deferred.promise = new Promise((resolve, reject): void => {
            deferred.resolve = resolve;
            deferred.reject = reject;
        });

        return deferred;
    }

    /**
     * Given a promise, returns true if it's rejected or false if it's resolved.
     *
     * @param promise Promise to check
     * @return Promise resolved with boolean: true if the promise is rejected or false if it's resolved.
     */
    promiseFails(promise: Promise<any>): Promise<boolean> {
        return promise.then(() => {
            return false;
        }).catch(() => {
            return true;
        });
    }

    /**
     * Given a promise, returns true if it's resolved or false if it's rejected.
     *
     * @param promise Promise to check
     * @return Promise resolved with boolean: true if the promise it's resolved or false if it's rejected.
     */
    promiseWorks(promise: Promise<any>): Promise<boolean> {
        return promise.then(() => {
            return true;
        }).catch(() => {
            return false;
        });
    }

    /**
     * Tests to see whether two arrays or objects have the same value at a particular key.
     * Missing values are replaced by '', and the values are compared with ===.
     * Booleans and numbers are cast to string before comparing.
     *
     * @param obj1 The first object or array.
     * @param obj2 The second object or array.
     * @param key Key to check.
     * @return Whether the two objects/arrays have the same value (or lack of one) for a given key.
     */
    sameAtKeyMissingIsBlank(obj1: any, obj2: any, key: string): boolean {
        let value1 = typeof obj1[key] != 'undefined' ? obj1[key] : '',
            value2 = typeof obj2[key] != 'undefined' ? obj2[key] : '';

        if (typeof value1 == 'number' || typeof value1 == 'boolean') {
            value1 = '' + value1;
        }
        if (typeof value2 == 'number' || typeof value2 == 'boolean') {
            value2 = '' + value2;
        }

        return value1 === value2;
    }

    /**
     * Stringify an object, sorting the properties. It doesn't sort arrays, only object properties. E.g.:
     * {b: 2, a: 1} -> '{"a":1,"b":2}'
     *
     * @param obj Object to stringify.
     * @return Stringified object.
     */
    sortAndStringify(obj: object): string {
        return JSON.stringify(this.sortProperties(obj));
    }

    /**
     * Given an object, sort its properties and the properties of all the nested objects.
     *
     * @param obj The object to sort. If it isn't an object, the original value will be returned.
     * @return Sorted object.
     */
    sortProperties(obj: object): object {
        if (obj != null && typeof obj == 'object' && !Array.isArray(obj)) {
            // It's an object, sort it.
            return Object.keys(obj).sort().reduce((accumulator, key) => {
                // Always call sort with the value. If it isn't an object, the original value will be returned.
                accumulator[key] = this.sortProperties(obj[key]);

                return accumulator;
            }, {});
        } else {
            return obj;
        }
    }

    /**
     * Given an object, sort its values. Values need to be primitive values, it cannot have subobjects.
     *
     * @param obj The object to sort. If it isn't an object, the original value will be returned.
     * @return Sorted object.
     */
    sortValues(obj: object): object {
        if (typeof obj == 'object' && !Array.isArray(obj)) {
            // It's an object, sort it. Convert it to an array to be able to sort it and then convert it back to object.
            const array = this.objectToArrayOfObjects(obj, 'name', 'value', false, true);

            return this.objectToKeyValueMap(array, 'name', 'value');
        } else {
            return obj;
        }
    }

    /**
     * Sum the filesizes from a list of files checking if the size will be partial or totally calculated.
     *
     * @param files List of files to sum its filesize.
     * @return File size and a boolean to indicate if it is the total size or only partial.
     * @deprecated since 3.8.0. Use CorePluginFileDelegate.getFilesSize instead.
     */
    sumFileSizes(files: any[]): { size: number, total: boolean } {
        const result = {
            size: 0,
            total: true
        };

        files.forEach((file) => {
            if (typeof file.filesize == 'undefined') {
                // We don't have the file size, cannot calculate its total size.
                result.total = false;
            } else {
                result.size += file.filesize;
            }
        });

        return result;
    }

    /**
     * Set a timeout to a Promise. If the time passes before the Promise is resolved or rejected, it will be automatically
     * rejected.
     *
     * @param promise The promise to timeout.
     * @param time Number of milliseconds of the timeout.
     * @return Promise with the timeout.
     */
    timeoutPromise<T>(promise: Promise<T>, time: number): Promise<T> {
        return new Promise((resolve, reject): void => {
            const timeout = setTimeout(() => {
                reject({timeout: true});
            }, time);

            promise.then(resolve).catch(reject).finally(() => {
                clearTimeout(timeout);
            });
        });
    }

    /**
     * Converts locale specific floating point/comma number back to standard PHP float value.
     * Do NOT try to do any math operations before this conversion on any user submitted floats!
     * Based on Moodle's unformat_float function.
     *
     * @param localeFloat Locale aware float representation.
     * @param strict If true, then check the input and return false if it is not a valid number.
     * @return False if bad format, empty string if empty value or the parsed float if not.
     */
    unformatFloat(localeFloat: any, strict?: boolean): any {
        // Bad format on input type number.
        if (typeof localeFloat == 'undefined') {
            return false;
        }

        // Empty (but not zero).
        if (localeFloat == null) {
            return '';
        }

        // Convert float to string.
        localeFloat += '';
        localeFloat = localeFloat.trim();

        if (localeFloat == '') {
            return '';
        }

        localeFloat = localeFloat.replace(' ', ''); // No spaces - those might be used as thousand separators.
        localeFloat = localeFloat.replace(this.translate.instant('core.decsep'), '.');

        const parsedFloat = parseFloat(localeFloat);

        // Bad format.
        if (strict && (!isFinite(localeFloat) || isNaN(parsedFloat))) {
            return false;
        }

        return parsedFloat;
    }

    /**
     * Return an array without duplicate values.
     *
     * @param array The array to treat.
     * @param [key] Key of the property that must be unique. If not specified, the whole entry.
     * @return Array without duplicate values.
     */
    uniqueArray(array: any[], key?: string): any[] {
        const filtered = [],
            unique = {}; // Use an object to make it faster to check if it's duplicate.

        array.forEach((entry) => {
            const value = key ? entry[key] : entry;

            if (!unique[value]) {
                unique[value] = true;
                filtered.push(entry);
            }
        });

        return filtered;
    }
<<<<<<< HEAD

    /**
     * Debounce a function so consecutive calls are ignored until a certain time has passed since the last call.
     *
     * @param context The context to apply to the function.
     * @param fn Function to debounce.
     * @param delay Time that must pass until the function is called.
     * @return Debounced function.
     */
    debounce(fn: (...args: any[]) => any, delay: number): (...args: any[]) => void {

        let timeoutID: number;

        const debounced = (...args: any[]): void => {
            clearTimeout(timeoutID);

            timeoutID = window.setTimeout(() => {
                fn.apply(null, args);
            }, delay);
        };

        return debounced;
    }
}
=======
}

export class CoreUtils extends makeSingleton(CoreUtilsProvider) {}
>>>>>>> 26982615
<|MERGE_RESOLUTION|>--- conflicted
+++ resolved
@@ -1397,7 +1397,6 @@
 
         return filtered;
     }
-<<<<<<< HEAD
 
     /**
      * Debounce a function so consecutive calls are ignored until a certain time has passed since the last call.
@@ -1422,8 +1421,5 @@
         return debounced;
     }
 }
-=======
-}
-
-export class CoreUtils extends makeSingleton(CoreUtilsProvider) {}
->>>>>>> 26982615
+
+export class CoreUtils extends makeSingleton(CoreUtilsProvider) {}